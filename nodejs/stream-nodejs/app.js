--- conflicted
+++ resolved
@@ -3,14 +3,7 @@
 
 var te_client = require('./te_client'),
 	Client = new te_client({
-<<<<<<< HEAD
-		//url: 'ws://18.212.118.141:80/', 
-		//url: 'ws://54.159.58.73:80/', 
-		url: 'wss://stream.tradingeconomics.com/',
-		//url: 'http://stream.tradingeconomics.com/',
-=======
 		url: 'ws://stream.tradingeconomics.com/',
->>>>>>> 40e0b67f
 		key: 'guest', //API_CLIENT_KEY
 		secret: 'guest' //API_CLIENT_SECRET
 		//reconnect: true
@@ -18,8 +11,7 @@
 	
 
 	
-Client.subscribe('indu:ind');
-
+Client.subscribe('calendar');
 
 
 Client.on('message', function(msg){
